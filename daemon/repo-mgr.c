--- conflicted
+++ resolved
@@ -2003,16 +2003,11 @@
 
             break;
         case WT_EVENT_DELETE:
-<<<<<<< HEAD
-            if (check_full_path_ignore (repo->worktree, event->path, ignore_list))
-                break;
-=======
             if (!is_path_writable(user_perms, group_perms,
                                   repo->is_readonly, event->path)) {
                 seaf_debug ("%s is not writable, ignore.\n", event->path);
                 break;
             }
->>>>>>> a74fa80b
 
             if (check_locked_file_before_remove (fset, event->path)) {
                 not_found = FALSE;
@@ -2061,25 +2056,6 @@
                 break;
             }
 
-<<<<<<< HEAD
-            if (!check_full_path_ignore (repo->worktree, event->path, ignore_list)) {
-                if (check_locked_file_before_remove (fset, event->path)) {
-                    not_found = FALSE;
-                    rename_index_entries (istate, event->path,
-                                          event->new_path, &not_found);
-                    if (not_found)
-                        scan_subtree_for_deletion (istate,
-                                                   repo->worktree, event->path,
-                                                   ignore_list, fset,
-                                                   &scanned_del_dirs);
-
-                    /* Moving files out of a dir may make it empty. */
-                    try_add_empty_parent_dir_entry_from_wt (repo->worktree,
-                                                            istate,
-                                                            ignore_list,
-                                                            event->path);
-                }
-=======
             if (check_locked_file_before_remove (fset, event->path)) {
                 not_found = FALSE;
                 rename_index_entries (istate, event->path, event->new_path, &not_found);
@@ -2096,7 +2072,6 @@
                                                         istate,
                                                         ignore_list,
                                                         event->path);
->>>>>>> a74fa80b
             }
 
             AddOptions options;
