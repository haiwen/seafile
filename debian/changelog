<<<<<<< HEAD
seafile (4.0.1) stable; urgency=low

  * Several improvments for seafile-client

 -- plt <freeplant@gmail.com>  Tue, 18 November 2014 11:26:56 +0800
seafile (4.0.0) stable; urgency=low

  * Several improvments for seafile-client

 -- plt <freeplant@gmail.com>  Fri, 7 November 2014 16:56:56 +0800
=======
seafile (3.1.11) stable; urgency=low

  * Several improvments for seafile-client

 -- plt <freeplant@gmail.com>  Fri, 14 November 2014 14:57:45 +0800
seafile (3.1.10) stable; urgency=low

  * Several improvments for seafile-client

 -- plt <freeplant@gmail.com>  Thu, 13 November 2014 14:28:45 +0800
seafile (3.1.9) stable; urgency=low
  * Several improvments for seafile-client

 -- plt <freeplant@gmail.com>  Wed, 12 November 2014 12:18:45 +0800
>>>>>>> 57e26e16
seafile (3.1.8) stable; urgency=low

  * Several improvments for seafile-client

 -- plt <freeplant@gmail.com>  Tue, 28 October 2014 16:15:45 +0800
seafile (3.1.7) stable; urgency=low

  * Several improvments for seafile-client

 -- plt <freeplant@gmail.com>  Mon, 28 September 2014 11:00:00 +0800
seafile (3.1.6) stable; urgency=low

  * Several improvments for seafile-client

 -- plt <freeplant@gmail.com>  Wed, 17 September 2014 17:40:00 +0800
seafile (3.1.5) stable; urgency=low

  * Several improvments for seafile-client

 -- plt <freeplant@gmail.com>  Mon, 13 August 2014 16:04:36 +0800
seafile (3.1.4) stable; urgency=low

  * Several improvments for seafile-client

 -- plt <freeplant@gmail.com>  Mon, 5 August 2014 13:28:19 +0800
seafile (3.1.3) stable; urgency=low

  * Several improvments for seafile-client

 -- plt <freeplant@gmail.com>  Mon, 4 August 2014 15:41:44 +0800
seafile (3.1.2) stable; urgency=low

  * Several improvments for seafile-client

 -- plt <freeplant@gmail.com>  Fri, 1 August 2014 19:00:32 +0800
seafile (3.1.0) stable; urgency=low

  * Several improvments for seafile-client

 -- plt <freeplant@gmail.com>  Sat, 5 July 2014 19:00:32 +0800
seafile (3.0.4) stable; urgency=low

  * Several improvments for seafile-client

 -- plt <freeplant@gmail.com>  Mon, 12 May 2014 19:00:32 +0800
seafile (3.0.3) stable; urgency=low

  * Several improvments for seafile-client

 -- plt <freeplant@gmail.com>  Wed, 30 April 2014 19:00:32 +0800
seafile (3.0.2) stable; urgency=low

  * Several improvments for seafile-client

 -- plt <freeplant@gmail.com>  Monday, 21 April 2014 19:00:32 +0800
seafile (3.0.1) stable; urgency=low

  * Several improvments for seafile-client

 -- plt <freeplant@gmail.com>  Thursday, 10 April 2014 19:00:32 +0800
seafile (3.0.0) stable; urgency=low

  * Several improvments for seafile-client

 -- plt <freeplant@gmail.com>  Tuesday, 25 March 2014 19:00:32 +0800
seafile (2.1.2) stable; urgency=low

  * Several improvments for seafile-client

 -- plt <freeplant@gmail.com>  Tuesday, 4 March 2014 19:00:32 +0800
seafile (2.2.0) stable; urgency=low

  * Several improvments for seafile-client

 -- plt <freeplant@gmail.com>  Tuesday, 15 April 2014 19:00:32 +0800
seafile (2.1.1) stable; urgency=low

  * Several improvments for seafile-client

 -- plt <freeplant@gmail.com>  Saturday, 9 January 2014 19:00:32 +0800
seafile (2.1.0) stable; urgency=low

  * Several improvments for seafile-client

 -- plt <freeplant@gmail.com>  Saturday, 19 December 2013 19:00:32 +0800
seafile (2.0.8) stable; urgency=low

  * Several improvments for seafile-client

 -- plt <freeplant@gmail.com>  Saturday, 9 November 2013 19:00:32 +0800
seafile (2.0.7) stable; urgency=low

  * Several improvments for seafile-client

 -- plt <freeplant@gmail.com>  Thursday, 7 November 2013 19:00:32 +0800
seafile (2.0.6) stable; urgency=low

  * Several improvments for seafile-client

 -- plt <freeplant@gmail.com>  Tuesday, 22 October 2013 19:00:32 +0800
seafile (2.0.4) stable; urgency=low

  * Several improvments for seafile-client

 -- plt <freeplant@gmail.com>  Tuesday, 22 October 2013 19:00:32 +0800
seafile (2.0.3) stable; urgency=low

  * Several improvments for seafile-client

 -- plt <freeplant@gmail.com>  Thursday, 17 October 2013 19:00:32 +0800
seafile (2.0.2) stable; urgency=low

  * Several improvments for seafile-client

 -- plt <freeplant@gmail.com>  Fri, 11 October 2013 19:00:32 +0800

seafile (2.0.1) stable; urgency=low

  * Minor improvements for new seafile-client

 -- plt <freeplant@gmail.com>  Mon, 30 September 2013 19:00:32 +0800

seafile (2.0.0) stable; urgency=low

  * Use new seafile-client

 -- plt <freeplant@gmail.com>  Fri, 27 September 2013 19:00:32 +0800

seafile (1.8.2) stable; urgency=low

  * Fix a bug when dir object is lost

 -- plt <freeplant@gmail.com>  Wed, 16 August 2013 19:00:32 +0800

seafile (1.8.1) stable; urgency=low

  * Fixed a bug in CDC
  * Init static variables in libcdc before mainloop starts.

 -- plt <freeplant@gmail.com>  Wed, 14 August 2013 19:00:32 +0800

seafile (1.8.0) stable; urgency=low

  * Skip chunking errors
  * Fix some bugs

 -- plt <freeplant@gmail.com>  Wed, 31 July 2013 19:00:32 +0800

seafile (1.7.3) stable; urgency=low

  * Fix a bug in merge

 -- plt <freeplant@gmail.com>  Friday, 5 July 2013 19:00:32 +0800

seafile (1.7.1) stable; urgency=low

  * Fix some bugs

 -- plt <freeplant@gmail.com>  Monday, 17 June 2013 19:00:32 +0800

seafile (1.7.0) stable; urgency=low

  * Fix some bugs

 -- plt <freeplant@gmail.com>  Saturday, 1 June 2013 19:00:32 +0800

seafile (1.6.1) stable; urgency=low

  * Fix some bugs

 -- plt <freeplant@gmail.com>  Friday, 26 April 2013 19:00:32 +0800

seafile (1.6.0) stable; urgency=low

  * Fix some bugs
  * Improve block/object write-in

 -- plt <freeplant@gmail.com>  Tuesday, 27 March 2013 19:00:32 +0800

seafile (1.5.3) stable; urgency=low

  * Fix bugs of empty directory handling

 -- plt <freeplant@gmail.com>  Tuesday, 6 March 2013 19:00:32 +0800

seafile (1.5.2) stable; urgency=low

  * Fixed a bug when displaying desktop notify

 -- plt <freeplant@gmail.com>  Tuesday, 5 March 2013 19:00:32 +0800

seafile (1.5.1) stable; urgency=low

  * Use blocking DNS lookup instead of evdns

 -- plt <freeplant@gmail.com>  Friday, 1 March 2013 19:00:32 +0800

seafile (1.5.0) stable; urgency=low

  * Fixed some bugs
  * Added command line client

 -- plt <freeplant@gmail.com>  Tuesday, 26 February 2013 19:00:32 +0800

seafile (1.4.5) stable; urgency=low

  * Improve sync notification

 -- plt <freeplant@gmail.com>  Wed, 30 January 2013 19:00:32 +0800

seafile (1.4.1) stable; urgency=low

  * Fixed a bug in the function hton64

 -- plt <freeplant@gmail.com>  Mon, 14 January 2013 19:00:32 +0800

seafile (1.4.0) stable; urgency=low

  * Only use appindicator in Unity desktop
  * Fixed some bugs

 -- plt <freeplant@gmail.com>  Mon, 7 January 2013 19:00:32 +0800

seafile (1.3.5) stable; urgency=low

  * Support encryption of data transfer

 -- plt <freeplant@gmail.com>  Sat, 16 December 2012 19:00:32 +0800

seafile (1.2.2) stable; urgency=low

  * Fixed bugs of transfer scheduling algorithm

 -- plt <freeplant@gmail.com>  Mon, 26 November 2012 19:00:32 +0800

seafile (1.2.0) stable; urgency=low

  * Initial release.

 -- plt <freeplant@gmail.com>  Fri, 30 March 2012 19:00:32 +0800<|MERGE_RESOLUTION|>--- conflicted
+++ resolved
@@ -1,4 +1,3 @@
-<<<<<<< HEAD
 seafile (4.0.1) stable; urgency=low
 
   * Several improvments for seafile-client
@@ -9,7 +8,6 @@
   * Several improvments for seafile-client
 
  -- plt <freeplant@gmail.com>  Fri, 7 November 2014 16:56:56 +0800
-=======
 seafile (3.1.11) stable; urgency=low
 
   * Several improvments for seafile-client
@@ -24,7 +22,6 @@
   * Several improvments for seafile-client
 
  -- plt <freeplant@gmail.com>  Wed, 12 November 2014 12:18:45 +0800
->>>>>>> 57e26e16
 seafile (3.1.8) stable; urgency=low
 
   * Several improvments for seafile-client
