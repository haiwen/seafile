/* -*- Mode: C; tab-width: 4; indent-tabs-mode: nil; c-basic-offset: 4 -*- */

#include "common.h"
#include "log.h"

#include <getopt.h>

#include <event.h>
#include <evhtp.h>

#include <ccnet.h>

#include "seafile-session.h"
#include "httpserver.h"
#include "access-file.h"
#include "upload-file.h"

#include "utils.h"

#define DEFAULT_BIND_PORT  8082
#define DEFAULT_MAX_UPLOAD_SIZE 100 * ((gint64)1 << 20) /* 100MB */
#define DEFAULT_MAX_DOWNLOAD_DIR_SIZE 100 * ((gint64)1 << 20) /* 100MB */

static char *config_dir = NULL;
static char *seafile_dir = NULL;
static char *bind_addr = "0.0.0.0";
static gboolean use_https = FALSE;
static uint16_t bind_port = 0;
static int num_threads = 10;
static char *pemfile = NULL;
static char *privkey = NULL;

static char *pidfile = NULL;

CcnetClient *ccnet_client;
SeafileSession *seaf;

static const char *short_opts = "hvfc:d:t:l:g:G:D:k:P:";
static const struct option long_opts[] = {
    { "help", no_argument, NULL, 'h', },
    { "version", no_argument, NULL, 'v', },
    { "foreground", no_argument, NULL, 'f', },
    { "ccnet-config-dir", required_argument, NULL, 'c', },
    { "seafdir", required_argument, NULL, 'd', },
    { "threads", required_argument, NULL, 't', },
    { "log", required_argument, NULL, 'l' },
    { "ccnet-debug-level", required_argument, NULL, 'g' },
    { "http-debug-level", required_argument, NULL, 'G' },
    { "debug", required_argument, NULL, 'D' },
    { "temp-file-dir", required_argument, NULL, 'k' },
    { "pidfile", required_argument, NULL, 'P' },
};

static void usage ()
{
    fprintf (stderr,
             "usage: httpserver [-c config_dir] [-d seafile_dir] \n");
}

static void
default_cb(evhtp_request_t *req, void *arg)
{
    /* Return empty page. */
    evhtp_send_reply (req, EVHTP_RES_OK);
}

static void
remove_pidfile (const char *pidfile)
{
    if (pidfile) {
        g_unlink (pidfile);
    }
}

static int
write_pidfile (const char *pidfile_path)
{
    if (!pidfile_path)
        return -1;

    pid_t pid = getpid();

    FILE *pidfile = g_fopen(pidfile_path, "w");
    if (!pidfile) {
        seaf_warning ("Failed to fopen() pidfile %s: %s\n",
                      pidfile_path, strerror(errno));
        return -1;
    }

    char buf[32];
    snprintf (buf, sizeof(buf), "%d\n", pid);
    if (fputs(buf, pidfile) < 0) {
        seaf_warning ("Failed to write pidfile %s: %s\n",
                      pidfile_path, strerror(errno));
<<<<<<< HEAD
        fclose(pidfile);
=======
        fclose (pidfile);
>>>>>>> 56ef4808
        return -1;
    }

    fflush (pidfile);
    fclose (pidfile);
    return 0;
}

static void
on_httpserver_exit(void)
{
    if (pidfile)
        remove_pidfile (pidfile);
}

static void
load_httpserver_config (SeafileSession *session)
{
    GError *error = NULL;
    int port = 0;
    int max_upload_size_mb;
    int max_download_dir_size_mb;

    port = g_key_file_get_integer (session->config, "httpserver", "port", &error);
    if (!error) {
        bind_port = port;
    } else {
        if (error->code != G_KEY_FILE_ERROR_KEY_NOT_FOUND &&
            error->code != G_KEY_FILE_ERROR_GROUP_NOT_FOUND) {
            seaf_warning ("[conf] Error: failed to read the value of 'port'\n");
            exit (1);
        }

        bind_port = DEFAULT_BIND_PORT;
        g_clear_error (&error);
    }

    use_https = g_key_file_get_boolean (session->config,
                                        "httpserver", "https",
                                        &error);
    if (error) {
        if (error->code != G_KEY_FILE_ERROR_KEY_NOT_FOUND &&
            error->code != G_KEY_FILE_ERROR_GROUP_NOT_FOUND) {
            seaf_warning ("[conf] Error: failed to read the value of 'https'\n");
            exit (1);
        }

        /* There is no <https> field in seafile.conf, so we use http. */
        g_clear_error (&error);

    } else if (use_https) {
        /* read https config */
        pemfile = g_key_file_get_string (session->config,
                                         "httpserver", "pemfile",
                                         &error);
        if (error) {
            seaf_warning ("[conf] Error: https is true, "
                          "but the value of pemfile is unknown\n");
            exit (1);
        }

        privkey = g_key_file_get_string (session->config,
                                         "httpserver", "privkey",
                                         &error);
        if (error) {
            seaf_warning ("[conf] Error: https is true, "
                          "but the value of privkey is unknown\n");
            exit (1);
        }
    }

    max_upload_size_mb = g_key_file_get_integer (session->config,
                                                 "httpserver",
                                                 "max_upload_size",
                                                 &error);
    if (error) {
        session->max_upload_size = DEFAULT_MAX_UPLOAD_SIZE;
        g_clear_error (&error);
    } else {
        if (max_upload_size_mb <= 0)
            session->max_upload_size = DEFAULT_MAX_UPLOAD_SIZE;
        else
            session->max_upload_size = max_upload_size_mb * ((gint64)1 << 20);
    }

    max_download_dir_size_mb = g_key_file_get_integer (session->config,
                                                 "httpserver",
                                                 "max_download_dir_size",
                                                 &error);
    if (error) {
        session->max_download_dir_size = DEFAULT_MAX_DOWNLOAD_DIR_SIZE;
        g_clear_error (&error);
    } else {
        if (max_download_dir_size_mb <= 0)
            session->max_download_dir_size = DEFAULT_MAX_DOWNLOAD_DIR_SIZE;
        else
            session->max_download_dir_size = max_download_dir_size_mb * ((gint64)1 << 20);
    }
}

#ifdef WIN32
/* Get the commandline arguments in unicode, then convert them to utf8  */
static char **
get_argv_utf8 (int *argc)
{
    int i = 0;
    char **argv = NULL;
    const wchar_t *cmdline = NULL;
    wchar_t **argv_w = NULL;

    cmdline = GetCommandLineW();
    argv_w = CommandLineToArgvW (cmdline, argc);
    if (!argv_w) {
        printf("failed to CommandLineToArgvW(), GLE=%lu\n", GetLastError());
        return NULL;
    }

    argv = (char **)malloc (sizeof(char*) * (*argc));
    for (i = 0; i < *argc; i++) {
        argv[i] = wchar_to_utf8 (argv_w[i]);
    }

    return argv;
}
#endif

int
main(int argc, char *argv[])
{
    evbase_t *evbase = NULL;
    evhtp_t *htp = NULL;
    int daemon_mode = 1;
    int c;
    char *logfile = NULL;
    char *ccnet_debug_level_str = "info";
    char *http_debug_level_str = "debug";
    const char *debug_str = NULL;
    char *temp_file_dir = NULL;

#ifdef WIN32
    argv = get_argv_utf8 (&argc);
#endif

    config_dir = DEFAULT_CONFIG_DIR;

    while ((c = getopt_long(argc, argv,
                short_opts, long_opts, NULL)) != EOF) {
        switch (c) {
        case 'h':
            usage();
            exit(0);
        case 'v':
            exit(-1);
            break;
        case 'c':
            config_dir = strdup(optarg);
            break;
        case 'd':
            seafile_dir = strdup(optarg);
            break;
        case 't':
            num_threads = atoi(optarg);
            break;
        case 'f':
            daemon_mode = 0;
            break;
        case 'l':
            logfile = g_strdup(optarg);
            break;
        case 'g':
            ccnet_debug_level_str = optarg;
            break;
        case 'G':
            http_debug_level_str = optarg;
            break;
        case 'D':
            debug_str = optarg;
            break;
        case 'k':
            temp_file_dir = optarg;
            break;
        case 'P':
            pidfile = optarg;
            break;
        default:
            usage();
            exit(-1);
        }
    }

#ifndef WIN32
    if (daemon_mode)
        daemon(1, 0);
#else
    WSADATA     wsadata;
    WSAStartup(0x0101, &wsadata);
#endif

    g_type_init();

    if (!debug_str)
        debug_str = g_getenv("SEAFILE_DEBUG");
    seafile_debug_set_flags_string (debug_str);

    if (seafile_dir == NULL)
        seafile_dir = g_build_filename (config_dir, "seafile-data", NULL);
    if (logfile == NULL)
        logfile = g_build_filename (seafile_dir, "http.log", NULL);

    if (seafile_log_init (logfile, ccnet_debug_level_str,
                          http_debug_level_str) < 0) {
        g_warning ("Failed to init log.\n");
        exit (1);
    }

    ccnet_client = ccnet_client_new();
    if ((ccnet_client_load_confdir(ccnet_client, config_dir)) < 0) {
        g_warning ("Read config dir error\n");
        return -1;
    }

    seaf = seafile_session_new (seafile_dir, ccnet_client);
    if (!seaf) {
        g_warning ("Failed to create seafile session.\n");
        exit (1);
    }
    if (seafile_session_init(seaf) < 0)
        exit (1);

    if (temp_file_dir == NULL)
        seaf->http_temp_dir = g_build_filename (seaf->seaf_dir, "httptemp", NULL);
    else
        seaf->http_temp_dir = g_strdup(temp_file_dir);

    seaf->client_pool = ccnet_client_pool_new (config_dir);

    load_httpserver_config (seaf);
    if (use_https) {
        seaf_message ("port = %d, https = true, pemfile = %s, privkey = %s\n",
                      bind_port, pemfile, privkey);
    } else {
        seaf_message ("port = %d, https = false\n", bind_port);
    }

    evbase = event_base_new();
    htp = evhtp_new(evbase, NULL);

    if (pemfile != NULL) {
        evhtp_ssl_cfg_t scfg;

        memset (&scfg, 0, sizeof(scfg));

        scfg.pemfile        = pemfile;
        scfg.privfile       = privkey;
        scfg.scache_type    = evhtp_ssl_scache_type_internal;
        scfg.scache_timeout = 5000;

        evhtp_ssl_init (htp, &scfg);
    }

    if (access_file_init (htp) < 0)
        exit (1);

    if (upload_file_init (htp) < 0)
        exit (1);

    evhtp_set_gencb(htp, default_cb, NULL);

    evhtp_use_threads(htp, NULL, num_threads, NULL);

    if (evhtp_bind_socket(htp, bind_addr, bind_port, 128) < 0) {
        g_warning ("Could not bind socket: %s\n", strerror(errno));
        exit(-1);
    }

    if (pidfile) {
        if (write_pidfile (pidfile) < 0) {
            seaf_message ("Failed to write pidfile\n");
            return -1;
        }
    }
    
    atexit (on_httpserver_exit);

    event_base_loop(evbase, 0);

    return 0;
}<|MERGE_RESOLUTION|>--- conflicted
+++ resolved
@@ -92,11 +92,7 @@
     if (fputs(buf, pidfile) < 0) {
         seaf_warning ("Failed to write pidfile %s: %s\n",
                       pidfile_path, strerror(errno));
-<<<<<<< HEAD
-        fclose(pidfile);
-=======
         fclose (pidfile);
->>>>>>> 56ef4808
         return -1;
     }
 
