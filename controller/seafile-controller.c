/* -*- Mode: C; tab-width: 4; indent-tabs-mode: nil; c-basic-offset: 4 -*- */

#include "common.h"

#include <sys/types.h>
#include <sys/wait.h>
#include <signal.h>
#include <unistd.h>
#include <errno.h>
#include <string.h>

#include <ccnet.h>
#include <glib.h>
#include "utils.h"

#include <getopt.h>

#include "log.h"
#include "seafile-controller.h"

#define CHECK_PROCESS_INTERVAL 10        /* every 10 seconds */

SeafileController *ctl;

static char *controller_pidfile = NULL;

static const char *short_opts = "hvftCc:d:L:g:G:P:";
static const struct option long_opts[] = {
    { "help", no_argument, NULL, 'h', },
    { "version", no_argument, NULL, 'v', },
    { "foreground", no_argument, NULL, 'f', },
    { "test", no_argument, NULL, 't', },
    { "cloud-mode", no_argument, NULL, 'C', },
    { "config-dir", required_argument, NULL, 'c', },
    { "seafile-dir", required_argument, NULL, 'd', },
    { "logdir", required_argument, NULL, 'L', },
    { "ccnet-debug-level", required_argument, NULL, 'g' },
    { "seafile-debug-level", required_argument, NULL, 'G' },
    { "pidfile", required_argument, NULL, 'P' },
};

static void controller_exit (int code) __attribute__((noreturn));

static void
controller_exit (int code)
{
    if (code != 0) {
        seaf_warning ("seaf-controller exited with code %d\n", code);
    }
    exit(code);
}

//
// Utility functions Start
//

/* returns the pid of the newly created process */
static int
spawn_process (char *argv[])
{
    char **ptr = argv;
    GString *buf = g_string_new(argv[0]);
    while (*(++ptr)) {
        g_string_append_printf (buf, " %s", *ptr);
    }
    seaf_message ("spawn_process: %s\n", buf->str);
    g_string_free (buf, TRUE);

    pid_t pid = fork();

    if (pid == 0) {
        /* child process */
        execvp (argv[0], argv);
        seaf_warning ("failed to execvp %s\n", argv[0]);
        exit(-1);
    } else {
        /* controller */
        if (pid == -1)
            seaf_warning ("error when fork %s: %s\n", argv[0], strerror(errno));
        else
            seaf_message ("spawned %s, pid %d\n", argv[0], pid);

        return (int)pid;
    }
}

#define PID_ERROR_ENOENT 0
#define PID_ERROR_OTHER  -1

/**
 * @return
 * - pid if successfully opened and read the file
 * - PID_ERROR_ENOENT if file not exists,
 * - PID_ERROR_OTHER if other errors
 */
static int
read_pid_from_pidfile (const char *pidfile)
{
    FILE *pf = g_fopen (pidfile, "r");
    if (!pf) {
        if (errno == ENOENT) {
            return PID_ERROR_ENOENT;
        } else {
            return PID_ERROR_OTHER;
        }
    }

    int pid = PID_ERROR_OTHER;
    if (fscanf (pf, "%d", &pid) < 0) {
        seaf_warning ("bad pidfile format: %s\n", pidfile);
        fclose(pf);
        return PID_ERROR_OTHER;
    }

    fclose(pf);

    return pid;
}

static void
try_kill_process(int which)
{
    if (which < 0 || which >= N_PID)
        return;

    char *pidfile = ctl->pidfile[which];
    int pid = read_pid_from_pidfile(pidfile);
    if (pid > 0)
        kill((pid_t)pid, SIGTERM);
}


//
// Utility functions End
//

static int
start_ccnet_server ()
{
    if (!ctl->config_dir)
        return -1;

    seaf_message ("starting ccnet-server ...\n");

    static char *logfile = NULL;
    if (logfile == NULL) {
        logfile = g_build_filename (ctl->logdir, "ccnet.log", NULL);
    }

    char *argv[] = {
        "ccnet-server",
        "-c", ctl->config_dir,
        "-f", logfile,
        "-d",
        "-P", ctl->pidfile[PID_CCNET],
        NULL};

    int pid = spawn_process (argv);
    if (pid <= 0) {
        seaf_warning ("Failed to spawn ccnet-server\n");
        return -1;
    }

    return 0;
}

static int
start_seaf_server ()
{
    if (!ctl->config_dir || !ctl->seafile_dir)
        return -1;

    seaf_message ("starting seaf-server ...\n");
    static char *logfile = NULL;
    if (logfile == NULL) {
        logfile = g_build_filename (ctl->logdir, "seafile.log", NULL);
    }

    char *argv[] = {
        "seaf-server",
        "-c", ctl->config_dir,
        "-d", ctl->seafile_dir,
        "-l", logfile,
        "-P", ctl->pidfile[PID_SERVER],
        "-C",
        NULL};

    if (!ctl->cloud_mode) {
        argv[9] = NULL;
    }

    int pid = spawn_process (argv);
    if (pid <= 0) {
        seaf_warning ("Failed to spawn seaf-server\n");
        return -1;
    }

    return 0;
}

static int
start_httpserver() {
    static char *logfile = NULL;
    if (logfile == NULL) {
        logfile = g_build_filename (ctl->logdir, "http.log", NULL);
    }

    char *argv[] = {
        "httpserver",
        "-c", ctl->config_dir,
        "-d", ctl->seafile_dir,
        "-l", logfile,
        "-P", ctl->pidfile[PID_HTTPSERVER],
        NULL
    };

    int pid = spawn_process (argv);
    if (pid <= 0) {
        seaf_warning ("Failed to spawn httpserver\n");
        return -1;
    }

    return 0;
}

static void
run_controller_loop ()
{
    GMainLoop *mainloop = g_main_loop_new (NULL, FALSE);

    g_main_loop_run (mainloop);
}

static gboolean
need_restart (int which)
{
    if (which < 0 || which >= N_PID)
        return FALSE;

    int pid = read_pid_from_pidfile (ctl->pidfile[which]);
    if (pid == PID_ERROR_ENOENT) {
        seaf_warning ("pid file %s does not exist\n", ctl->pidfile[which]);
        return TRUE;
    } else if (pid == PID_ERROR_OTHER) {
        seaf_warning ("failed to read pidfile %s: %s\n", ctl->pidfile[which], strerror(errno));
        return FALSE;
    } else {
        char buf[256];
        snprintf (buf, sizeof(buf), "/proc/%d", pid);
        if (g_file_test (buf, G_FILE_TEST_IS_DIR)) {
            return FALSE;
        } else {
            return TRUE;
        }
    }
}

static gboolean
check_process (void *data)
{
    if (need_restart(PID_SERVER)) {
        seaf_message ("seaf-server need restart...\n");
        start_seaf_server ();
    }

    if (need_restart(PID_HTTPSERVER)) {
        seaf_message ("httpserver need restart...\n");
        start_httpserver ();
    }

    return TRUE;
}

static void
start_process_monitor ()
{
    ctl->check_process_timer = g_timeout_add (
        CHECK_PROCESS_INTERVAL * 1000, check_process, NULL);
}

static void
stop_process_monitor ()
{
    if (ctl->check_process_timer != 0) {
        g_source_remove (ctl->check_process_timer);
        ctl->check_process_timer = 0;
    }
}

static void
disconnect_clients ()
{
    CcnetClient *client, *sync_client;
    client = ctl->client;
    sync_client = ctl->sync_client;

    if (client->connected) {
        ccnet_client_disconnect_daemon (client);
    }

    if (sync_client->connected) {
        ccnet_client_disconnect_daemon (sync_client);
    }
}

static void rm_client_fd_from_mainloop ();
static int seaf_controller_start ();

static void
on_ccnet_daemon_down ()
{
    stop_process_monitor ();
    disconnect_clients ();
    rm_client_fd_from_mainloop ();

    seaf_message ("restarting ccnet server ...\n");

    /* restart ccnet */
    if (seaf_controller_start () < 0) {
        seaf_warning ("Failed to restart ccnet server.\n");
        controller_exit (1);
    }
}

static gboolean
client_io_cb (GIOChannel *source, GIOCondition condition, gpointer data)
{
    if (condition & G_IO_IN) {
        if (ccnet_client_read_input (ctl->client) <= 0) {
            on_ccnet_daemon_down ();
            return FALSE;
        }
        return TRUE;
    } else {
        on_ccnet_daemon_down ();
        return FALSE;
    }
}

static void
add_client_fd_to_mainloop ()
{
    GIOChannel *channel;

    channel = g_io_channel_unix_new (ctl->client->connfd);
    ctl->client_io_id = g_io_add_watch (channel,
                                        G_IO_IN | G_IO_HUP | G_IO_ERR,
                                        client_io_cb, NULL);
}

static void
rm_client_fd_from_mainloop ()
{
    if (ctl->client_io_id != 0) {
        g_source_remove (ctl->client_io_id);
        ctl->client_io_id = 0;
    }
}

static void
on_ccnet_connected ()
{
    if (start_seaf_server () < 0)
        controller_exit(1);

    if (need_restart(PID_HTTPSERVER)) {
        /* Since httpserver doesn't die when ccnet server dies, when ccnet
         * server is restarted, we don't need to start httpserver */
        if (start_httpserver() < 0)
            controller_exit(1);
    }

    add_client_fd_to_mainloop ();

    start_process_monitor ();
}

static gboolean
do_connect_ccnet ()
{
    CcnetClient *client, *sync_client;
    client = ctl->client;
    sync_client = ctl->sync_client;

    if (!client->connected) {
        if (ccnet_client_connect_daemon (client, CCNET_CLIENT_ASYNC) < 0) {
            return TRUE;
        }
    }

    if (!sync_client->connected) {
        if (ccnet_client_connect_daemon (sync_client, CCNET_CLIENT_SYNC) < 0) {
            return TRUE;
        }
    }

    seaf_message ("ccnet daemon connected.\n");

    on_ccnet_connected ();

    return FALSE;
}

/* This would also stop seaf-server & seaf-mon  */
static void
stop_ccnet_server ()
{
    seaf_message ("shutting down ccnet-server ...\n");
    GError *error = NULL;
    ccnet_client_send_cmd (ctl->sync_client, "shutdown", &error);

    try_kill_process(PID_CCNET);
    try_kill_process(PID_SERVER);
    try_kill_process(PID_HTTPSERVER);
}

static void
init_pidfile_path (SeafileController *ctl)
{
    char *pid_dir = g_build_filename(ctl->seafile_dir, "pids", NULL);
    if (!g_file_test(pid_dir, G_FILE_TEST_EXISTS)) {
        if (g_mkdir(pid_dir, 0777) < 0) {
            seaf_warning("failed to create pid dir %s: %s", pid_dir, strerror(errno));
            controller_exit(1);
        }
    }

    ctl->pidfile[PID_CCNET] = g_build_filename(pid_dir, "ccnet.pid", NULL);
    ctl->pidfile[PID_SERVER] = g_build_filename(pid_dir, "seaf-server.pid", NULL);
    ctl->pidfile[PID_HTTPSERVER] = g_build_filename(pid_dir, "httpserver.pid", NULL);
}

static int
seaf_controller_init (SeafileController *ctl,
                      char *config_dir,
                      char *seafile_dir,
                      char *logdir,
                      gboolean cloud_mode)
{
    if (!g_file_test (config_dir, G_FILE_TEST_IS_DIR)) {
        seaf_warning ("invalid config_dir: %s\n", config_dir);
        return -1;
    }

    if (!g_file_test (seafile_dir, G_FILE_TEST_IS_DIR)) {
        seaf_warning ("invalid seafile_dir: %s\n", seafile_dir);
        return -1;
    }

    ctl->client = ccnet_client_new ();
    ctl->sync_client = ccnet_client_new ();

    if (ccnet_client_load_confdir (ctl->client, config_dir) < 0) {
        seaf_warning ("Failed to load ccnet confdir\n");
        return -1;
    }

    if (ccnet_client_load_confdir (ctl->sync_client, config_dir) < 0) {
        seaf_warning ("Failed to load ccnet confdir\n");
        return -1;
    }

    if (logdir == NULL) {
        char *topdir = g_path_get_dirname(config_dir);
        logdir = g_build_filename (topdir, "logs", NULL);
        if (checkdir_with_mkdir(logdir) < 0) {
            fprintf (stderr, "failed to create log folder \"%s\": %s\n",
                     logdir, strerror(errno));
            return -1;
        }
        g_free (topdir);
    }

    ctl->config_dir = config_dir;
    ctl->seafile_dir = seafile_dir;
    ctl->logdir = logdir;
    ctl->cloud_mode = cloud_mode;

    init_pidfile_path(ctl);

    return 0;
}

static int
seaf_controller_start ()
{
    if (start_ccnet_server () < 0) {
        seaf_warning ("Failed to start ccnet server\n");
        return -1;
    }

    g_timeout_add (1000 * 1, do_connect_ccnet, NULL);

    return 0;
}

static int
write_controller_pidfile ()
{
    if (!controller_pidfile)
        return -1;

    pid_t pid = getpid();

    FILE *pidfile = g_fopen(controller_pidfile, "w");
    if (!pidfile) {
        seaf_warning ("Failed to fopen() pidfile %s: %s\n",
                      controller_pidfile, strerror(errno));
        return -1;
    }

    char buf[32];
    snprintf (buf, sizeof(buf), "%d\n", pid);
    if (fputs(buf, pidfile) < 0) {
        seaf_warning ("Failed to write pidfile %s: %s\n",
                      controller_pidfile, strerror(errno));
<<<<<<< HEAD
        fclose(pidfile);
=======
        fclose (pidfile);
>>>>>>> 56ef4808
        return -1;
    }

    fflush (pidfile);
    fclose (pidfile);
    return 0;
}

static void
remove_controller_pidfile ()
{
    if (controller_pidfile) {
        g_unlink (controller_pidfile);
    }
}

static void
sigint_handler (int signo)
{
    stop_ccnet_server ();

    remove_controller_pidfile();

    signal (signo, SIG_DFL);
    raise (signo);
}

static void
sigchld_handler (int signo)
{
    waitpid (-1, NULL, WNOHANG);
}

static void
set_signal_handlers ()
{
    signal (SIGINT, sigint_handler);
    signal (SIGTERM, sigint_handler);
    signal (SIGCHLD, sigchld_handler);
    signal (SIGPIPE, SIG_IGN);
}

static void
usage ()
{
    fprintf (stderr, "Usage: seafile-controller OPTIONS\n"
             "OPTIONS:\n"
             "  -b, --bin-dir           insert a directory in front of the PATH env\n"
             "  -c, --config-dir        ccnet config dir\n"
             "  -d, --seafile-dir       seafile dir\n"
        );
}

/* seafile-controller -t is used to test whether config file is valid */
static void
test_config (const char *ccnet_dir, const char *seafile_dir)
{
    char buf[1024];
    GError *error = NULL;
    int retcode = 0;
    char *child_stdout = NULL;
    char *child_stderr = NULL;

    snprintf (buf, sizeof(buf), "ccnet-server -c \"%s\" -t", ccnet_dir);

    g_spawn_command_line_sync (buf,
                               &child_stdout, /* stdout */
                               &child_stderr, /* stderror */
                               &retcode,
                               &error);

    if (error != NULL) {
        fprintf (stderr,
                 "failed to run \"ccnet-server -t\": %s\n",
                 error->message);
        exit (1);
    }

    if (child_stdout) {
        fputs (child_stdout, stdout);
    }

    if (child_stderr) {
        fputs (child_stderr, stdout);
    }

    if (retcode != 0) {
        fprintf (stderr,
                 "failed to run \"ccnet-server -t\"\n");
        exit (1);
    }

    exit(0);
}

int main (int argc, char **argv)
{
    if (argc <= 1) {
        usage ();
        exit (1);
    }

    char *config_dir = DEFAULT_CONFIG_DIR;
    char *seafile_dir = NULL;
    char *logdir = NULL;
    char *ccnet_debug_level_str = "info";
    char *seafile_debug_level_str = "debug";
    int daemon_mode = 1;
    gboolean cloud_mode = FALSE;
    gboolean test_conf = FALSE;

    int c;
    while ((c = getopt_long (argc, argv, short_opts,
                             long_opts, NULL)) != EOF)
    {
        switch (c) {
        case 'h':
            usage ();
            exit(1);
            break;
        case 'v':
            fprintf (stderr, "seafile-controller version 1.0\n");
            break;
        case 't':
            test_conf = TRUE;
            break;
        case 'c':
            config_dir = optarg;
            break;
        case 'd':
            seafile_dir = g_strdup(optarg);
            break;
        case 'f':
            daemon_mode = 0;
            break;
        case 'L':
            logdir = g_strdup(optarg);
            break;
        case 'C':
            cloud_mode = TRUE;
            break;
        case 'g':
            ccnet_debug_level_str = optarg;
            break;
        case 'G':
            seafile_debug_level_str = optarg;
            break;
        case 'P':
            controller_pidfile = optarg;
            break;
        default:
            usage ();
            exit (1);
        }
    }

    g_type_init ();
#if !GLIB_CHECK_VERSION(2,32,0)
    g_thread_init (NULL);
#endif

    if (!seafile_dir) {
        fprintf (stderr, "<seafile_dir> must be specified with --seafile-dir\n");
        exit(1);
    }

    config_dir = ccnet_expand_path (config_dir);
    seafile_dir = ccnet_expand_path (seafile_dir);

    if (test_conf) {
        test_config (config_dir, seafile_dir);
    }

    ctl = g_new0 (SeafileController, 1);
    if (seaf_controller_init (ctl, config_dir, seafile_dir, logdir, cloud_mode) < 0) {
        controller_exit(1);
    }

    char *logfile = g_build_filename (ctl->logdir, "controller.log", NULL);
    if (seafile_log_init (logfile, ccnet_debug_level_str,
                          seafile_debug_level_str) < 0) {
        seaf_warning ("Failed to init log.\n");
        controller_exit (1);
    }

    set_signal_handlers ();

    if (seaf_controller_start (ctl) < 0)
        controller_exit (1);

    if (daemon_mode)
        daemon (1, 0);

    if (controller_pidfile == NULL) {
        controller_pidfile = g_strdup(g_getenv ("SEAFILE_PIDFILE"));
    }

    if (controller_pidfile != NULL) {
        if (write_controller_pidfile () < 0) {
            seaf_warning ("Failed to write pidfile %s\n", controller_pidfile);
            return -1;
        }
    }

    run_controller_loop ();

    return 0;
}<|MERGE_RESOLUTION|>--- conflicted
+++ resolved
@@ -514,11 +514,7 @@
     if (fputs(buf, pidfile) < 0) {
         seaf_warning ("Failed to write pidfile %s: %s\n",
                       controller_pidfile, strerror(errno));
-<<<<<<< HEAD
-        fclose(pidfile);
-=======
         fclose (pidfile);
->>>>>>> 56ef4808
         return -1;
     }
 
